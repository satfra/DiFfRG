--- conflicted
+++ resolved
@@ -11,17 +11,9 @@
 #   export C_FLAGS="-march=core-avx2 -fPIC"
 #   export CXX_FLAGS="-march=core-avx2 -fPIC"
 #   export CUDA_FLAGS="-arch=sm_35"
-<<<<<<< HEAD
-# export CXX_FLAGS="-march=native -fPIC -flto=auto" 
-export CXX_FLAGS="-march=native -fPIC"
-# export C_FLAGS="-march=native -fPIC -flto=auto"
-export C_FLAGS="-march=native -fPIC"
-export CUDA_FLAGS="-arch=native -use_fast_math"
-=======
 export C_FLAGS="-march=native -fPIC -O3 -ffast-math -fno-finite-math-only"
 export CXX_FLAGS="${C_FLAGS}"
 export CUDA_FLAGS="-arch=native --use_fast_math"
->>>>>>> f8c2d44a
 
 # Configure linker flags for the current machine. By default, we use the gold linker
 export EXE_LINKER_FLAGS="-fuse-ld=gold"
